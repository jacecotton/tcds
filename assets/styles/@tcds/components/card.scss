--- conflicted
+++ resolved
@@ -6,20 +6,12 @@
   width: 100%;
   height: 100%;
 
-<<<<<<< HEAD
   &:not(:defined) {
     [slot="image"] {
       width: $card-image-small;
       float: left;
     }
   }
-=======
-  display: grid;
-  grid-template-areas: "body";
-  background-color: color("gray", "0");
-  position: relative;
-  transition: box-shadow animation("productive");
->>>>>>> 6c471aad
 
   &::part(card) {
     display: grid;
@@ -62,36 +54,16 @@
     --card-background: transparent;
   }
 
-<<<<<<< HEAD
   &[background="none"][orientation="vertical"] {
     --card-content-padding-x: 0;
-=======
-  /**
-   * Remove background color (and for vertical cards, also remove left/right
-   * padding in content area).
-   */
-  &--no-bg {
-    background-color: transparent;
->>>>>>> 6c471aad
   }
 
   &[background="reverse"] {
     --card-background: #fff;
   }
-
-<<<<<<< HEAD
+  
   &[divider]:not([orientation="horizontal"]) {
     --card-content-divider: #{space("tight")} solid #{theme-color("primary")};
-=======
-  &--bg-white {
-    background-color: #fff;
-  }
-
-  @container (max-width: 599px) {
-    &--no-bg:not(#{&}--horizontal) {
-      --card-body-padding-x: 0;
-    }
->>>>>>> 6c471aad
   }
 
   &[image="contain"] {
